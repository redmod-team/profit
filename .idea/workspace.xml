--- conflicted
+++ resolved
@@ -1,15 +1,11 @@
 <?xml version="1.0" encoding="UTF-8"?>
 <project version="4">
   <component name="ChangeListManager">
-<<<<<<< HEAD
     <list default="true" id="659f311f-49db-47aa-b3d3-2b0cb9f58ab0" name="Default Changelist" comment="">
       <change afterPath="$PROJECT_DIR$/doc/draft_loop.py" afterDir="false" />
       <change afterPath="$PROJECT_DIR$/profit/sur/backend/draft.py" afterDir="false" />
       <change beforePath="$PROJECT_DIR$/.idea/inspectionProfiles/Project_Default.xml" beforeDir="false" afterPath="$PROJECT_DIR$/.idea/inspectionProfiles/Project_Default.xml" afterDir="false" />
       <change beforePath="$PROJECT_DIR$/.idea/workspace.xml" beforeDir="false" afterPath="$PROJECT_DIR$/.idea/workspace.xml" afterDir="false" />
-=======
-    <list default="true" id="28dbc8e3-0fae-47b7-8ee4-b31b38cb0d6e" name="Default Changelist" comment="">
->>>>>>> cda46642
       <change beforePath="$PROJECT_DIR$/doc/gp_custom.ipynb" beforeDir="false" afterPath="$PROJECT_DIR$/doc/gp_custom.ipynb" afterDir="false" />
       <change beforePath="$PROJECT_DIR$/profit/sur/backend/gp_functions.py" beforeDir="false" afterPath="$PROJECT_DIR$/profit/sur/backend/gp_functions.py" afterDir="false" />
     </list>
@@ -21,24 +17,15 @@
   </component>
   <component name="FileEditorManager">
     <leaf SIDE_TABS_SIZE_LIMIT_KEY="300">
-<<<<<<< HEAD
       <file pinned="false" current-in-tab="true">
         <entry file="file://$PROJECT_DIR$/doc/gp_custom.ipynb">
           <provider selected="true" editor-type-id="ipnb-editor">
             <state>
               <selected id="28" />
-=======
-      <file pinned="false" current-in-tab="false">
-        <entry file="file://$PROJECT_DIR$/doc/gp_custom.ipynb">
-          <provider selected="true" editor-type-id="ipnb-editor">
-            <state>
-              <selected id="23" />
->>>>>>> cda46642
             </state>
           </provider>
         </entry>
       </file>
-<<<<<<< HEAD
       <file pinned="false" current-in-tab="false">
         <entry file="file://$PROJECT_DIR$/profit/sur/backend/gp_functions.py">
           <provider selected="true" editor-type-id="text-editor">
@@ -47,30 +34,15 @@
               <folding>
                 <element signature="e#0#18#0" expanded="true" />
               </folding>
-=======
-      <file pinned="false" current-in-tab="true">
-        <entry file="file://$PROJECT_DIR$/../../profit/doc/gp_custom.ipynb">
-          <provider selected="true" editor-type-id="ipnb-editor">
-            <state>
-              <selected id="0" />
->>>>>>> cda46642
             </state>
           </provider>
         </entry>
       </file>
-<<<<<<< HEAD
       <file pinned="false" current-in-tab="false">
         <entry file="file://$PROJECT_DIR$/profit/sur/backend/draft.py">
           <provider selected="true" editor-type-id="text-editor">
             <state relative-caret-position="436">
               <caret line="108" column="14" lean-forward="true" selection-start-line="108" selection-start-column="14" selection-end-line="108" selection-end-column="14" />
-=======
-      <file pinned="false" current-in-tab="true">
-        <entry file="file://$PROJECT_DIR$/profit/sur/backend/gp_functions.py">
-          <provider selected="true" editor-type-id="text-editor">
-            <state relative-caret-position="751">
-              <caret line="104" selection-start-line="104" selection-end-line="104" />
->>>>>>> cda46642
               <folding>
                 <element signature="e#0#18#0" expanded="true" />
               </folding>
@@ -86,25 +58,17 @@
   <component name="IdeDocumentHistory">
     <option name="CHANGED_PATHS">
       <list>
-<<<<<<< HEAD
         <option value="$PROJECT_DIR$/doc/_static/gp_custom.py" />
         <option value="$PROJECT_DIR$/doc/troubleshooting.rst" />
         <option value="$PROJECT_DIR$/doc/gp_custom_test.py" />
         <option value="$PROJECT_DIR$/profit/sur/backend/gp_functions.py" />
         <option value="$PROJECT_DIR$/doc/draft.py" />
         <option value="$PROJECT_DIR$/profit/sur/backend/draft.py" />
-=======
-        <option value="$PROJECT_DIR$/profit/sur/backend/gp_functions.py" />
->>>>>>> cda46642
         <option value="$PROJECT_DIR$/doc/gp_custom.ipynb" />
       </list>
     </option>
   </component>
-<<<<<<< HEAD
   <component name="ProjectFrameBounds">
-=======
-  <component name="ProjectFrameBounds" fullScreen="true">
->>>>>>> cda46642
     <option name="y" value="23" />
     <option name="width" value="1440" />
     <option name="height" value="877" />
@@ -129,14 +93,6 @@
             <path>
               <item name="profit" type="b2602c69:ProjectViewProjectNode" />
               <item name="profit" type="462c0819:PsiDirectoryNode" />
-<<<<<<< HEAD
-=======
-              <item name="profit" type="462c0819:PsiDirectoryNode" />
-            </path>
-            <path>
-              <item name="profit" type="b2602c69:ProjectViewProjectNode" />
-              <item name="profit" type="462c0819:PsiDirectoryNode" />
->>>>>>> cda46642
               <item name="profit" type="462c0819:PsiDirectoryNode" />
             </path>
             <path>
@@ -175,7 +131,6 @@
       </list>
     </option>
   </component>
-<<<<<<< HEAD
   <component name="RunManager" selected="Python.draft (1)">
     <configuration name="profit" type="JupiterNotebook" factoryName="Jupyter Notebook">
       <module name="profit" />
@@ -237,10 +192,6 @@
       <method v="2" />
     </configuration>
     <configuration name="gp_custom_test" type="PythonConfigurationType" factoryName="Python" temporary="true">
-=======
-  <component name="RunManager">
-    <configuration name="profit" type="JupiterNotebook" factoryName="Jupyter Notebook">
->>>>>>> cda46642
       <module name="profit" />
       <option name="INTERPRETER_OPTIONS" value="" />
       <option name="PARENT_ENVS" value="true" />
@@ -257,7 +208,6 @@
       <option name="ipnbPort" value="8888" />
       <method v="2" />
     </configuration>
-<<<<<<< HEAD
     <configuration name="gp_functions" type="PythonConfigurationType" factoryName="Python" temporary="true">
       <module name="profit" />
       <option name="INTERPRETER_OPTIONS" value="" />
@@ -287,14 +237,11 @@
         <item itemvalue="Python.gp_custom_test" />
       </list>
     </recent_temporary>
-=======
->>>>>>> cda46642
   </component>
   <component name="SvnConfiguration">
     <configuration />
   </component>
   <component name="ToolWindowManager">
-<<<<<<< HEAD
     <frame x="0" y="23" width="1440" height="877" extended-state="0" />
     <editor active="true" />
     <layout>
@@ -303,37 +250,20 @@
       <window_info anchor="bottom" id="Message" order="0" />
       <window_info anchor="bottom" id="Find" order="1" />
       <window_info active="true" anchor="bottom" id="Run" order="2" visible="true" weight="0.27675277" />
-=======
-    <frame x="0" y="0" width="1440" height="900" extended-state="0" />
-    <layout>
-      <window_info content_ui="combo" id="Project" order="0" visible="true" weight="0.24947146" />
-      <window_info id="Structure" order="1" weight="0.25" />
-      <window_info anchor="bottom" id="Message" order="0" />
-      <window_info anchor="bottom" id="Find" order="1" />
-      <window_info anchor="bottom" id="Run" order="2" weight="0.034965035" />
->>>>>>> cda46642
       <window_info anchor="bottom" id="Debug" order="3" weight="0.4" />
       <window_info anchor="bottom" id="Cvs" order="4" weight="0.25" />
       <window_info anchor="bottom" id="Inspection" order="5" weight="0.4" />
       <window_info anchor="bottom" id="TODO" order="6" />
-<<<<<<< HEAD
       <window_info anchor="bottom" id="Version Control" order="7" weight="0.32841328" />
       <window_info anchor="bottom" id="Educational.CheckDetails" order="8" />
       <window_info anchor="bottom" id="Terminal" order="9" weight="0.32841328" />
       <window_info anchor="bottom" id="Python Console" order="10" weight="0.26445264" />
-=======
-      <window_info anchor="bottom" id="Version Control" order="7" weight="0.3296433" />
-      <window_info anchor="bottom" id="Educational.CheckDetails" order="8" />
-      <window_info anchor="bottom" id="Terminal" order="9" />
-      <window_info anchor="bottom" id="Python Console" order="10" weight="0.32867134" />
->>>>>>> cda46642
       <window_info anchor="right" id="Commander" internal_type="SLIDING" order="0" type="SLIDING" weight="0.4" />
       <window_info anchor="right" id="Ant Build" order="1" weight="0.25" />
       <window_info anchor="right" content_ui="combo" id="Hierarchy" order="2" weight="0.25" />
     </layout>
   </component>
   <component name="editorHistoryManager">
-<<<<<<< HEAD
     <entry file="file://$PROJECT_DIR$/doc/_static/gp_custom.py" />
     <entry file="file://$PROJECT_DIR$/.readthedocs.yaml">
       <provider selected="true" editor-type-id="text-editor">
@@ -432,26 +362,12 @@
       <provider selected="true" editor-type-id="text-editor">
         <state relative-caret-position="436">
           <caret line="108" column="14" lean-forward="true" selection-start-line="108" selection-start-column="14" selection-end-line="108" selection-end-column="14" />
-=======
-    <entry file="file://$PROJECT_DIR$/doc/gp_custom.ipynb">
-      <provider selected="true" editor-type-id="ipnb-editor">
-        <state>
-          <selected id="23" />
-        </state>
-      </provider>
-    </entry>
-    <entry file="file://$PROJECT_DIR$/profit/sur/backend/gp_functions.py">
-      <provider selected="true" editor-type-id="text-editor">
-        <state relative-caret-position="751">
-          <caret line="104" selection-start-line="104" selection-end-line="104" />
->>>>>>> cda46642
           <folding>
             <element signature="e#0#18#0" expanded="true" />
           </folding>
         </state>
       </provider>
     </entry>
-<<<<<<< HEAD
     <entry file="file://$PROJECT_DIR$/profit/sur/backend/gp_functions.py">
       <provider selected="true" editor-type-id="text-editor">
         <state relative-caret-position="1483">
@@ -459,12 +375,6 @@
           <folding>
             <element signature="e#0#18#0" expanded="true" />
           </folding>
-=======
-    <entry file="file://$PROJECT_DIR$/../../profit/doc/gp_custom.ipynb">
-      <provider selected="true" editor-type-id="ipnb-editor">
-        <state>
-          <selected id="0" />
->>>>>>> cda46642
         </state>
       </provider>
     </entry>
